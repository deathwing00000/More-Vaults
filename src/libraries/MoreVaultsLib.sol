--- conflicted
+++ resolved
@@ -146,11 +146,8 @@
         bool isMulticall;
         address factory;
         mapping(address => uint256) curvePoolLength;
-<<<<<<< HEAD
+        mapping(address => uint256) depositWhitelist;
         mapping(address => bool) isNecessaryToCheckLock;
-=======
-        mapping(address => uint256) depositWhitelist;
->>>>>>> 48755bf7
     }
 
     event DiamondCut(IDiamondCut.FacetCut[] _diamondCut);
@@ -308,7 +305,10 @@
         emit DepositCapacitySet(previousCapacity, capacity);
     }
 
-    function _setDepositWhitelist(address[] calldata depositors, uint256[] calldata undelyingAssetCaps) internal {
+    function _setDepositWhitelist(
+        address[] calldata depositors,
+        uint256[] calldata undelyingAssetCaps
+    ) internal {
         MoreVaultsStorage storage ds = moreVaultsStorage();
         for (uint256 i; i < depositors.length; ) {
             ds.depositWhitelist[depositors[i]] = undelyingAssetCaps[i];

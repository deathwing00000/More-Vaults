// SPDX-License-Identifier: MIT
pragma solidity 0.8.28;

import {IGenericMoreVaultFacetInitializable} from "./IGenericMoreVaultFacetInitializable.sol";

/// @title ICurveFacet
/// @notice Interface for interacting with Curve protocol through a facet
/// @dev Implements functions for token exchanges through the Curve protocol
interface ICurveFacet is IGenericMoreVaultFacetInitializable {
    /// @notice Error thrown when attempting to swap an unsupported asset
    /// @param asset Address of the unsupported asset
    error UnsupportedAsset(address asset);
    error InvalidSwapType(uint256 indexOfSwap);

<<<<<<< HEAD
    function accountingCurveFacet()
        external
        view
        returns (uint256 sum, bool isPositive);
=======
    function beforeAccountingCurveFacet() external;

    function accountingCurveFacet() external view returns (uint256);
>>>>>>> 4e084d0b

    /// @notice Performs up to 5 swaps in a single transaction.
    /// it is mandatory that coin with index zero in the pool should be available asset in the vault
    /// in case if curator trying to add liquidity. It necessary for correct accounting of lp tokens.
    /// @param curveRouter Address of the Curve router contract
    /// @param _route Array of [initial token, pool or zap, token, pool or zap, token, ...]
    /// @param _swap_params Multidimensional array of [i, j, swap_type, pool_type, n_coins]
    /// @param _amount The amount of input token (`_route[0]`) to be sent.
    /// @param _min_dy The minimum amount received after the final swap.
    /// @param _pools Array of pools for swaps via zap contracts. This parameter is only needed for swap_type = 3.
    /// @return Received amount of the final output token.
    function exchange(
        address curveRouter,
        address[11] calldata _route,
        uint256[5][5] calldata _swap_params,
        uint256 _amount,
        uint256 _min_dy,
        address[5] calldata _pools
    ) external payable returns (uint256);

    /// @notice Performs up to 5 swaps in a single transaction. Works only with NG pools.
    /// @param curveRouter Address of the Curve router contract
    /// @param _route Array of [initial token, pool or zap, token, pool or zap, token, ...]
    /// @param _swap_params Multidimensional array of [i, j, swap_type, pool_type]
    /// @param _amount The amount of input token (`_route[0]`) to be sent.
    /// @param _min_dy The minimum amount received after the final swap.
    /// @return Received amount of the final output token.
    function exchangeNg(
        address curveRouter,
        address[11] calldata _route,
        uint256[4][5] calldata _swap_params,
        uint256 _amount,
        uint256 _min_dy
    ) external payable returns (uint256);
}<|MERGE_RESOLUTION|>--- conflicted
+++ resolved
@@ -12,16 +12,12 @@
     error UnsupportedAsset(address asset);
     error InvalidSwapType(uint256 indexOfSwap);
 
-<<<<<<< HEAD
+    function beforeAccountingCurveFacet() external;
+
     function accountingCurveFacet()
         external
         view
         returns (uint256 sum, bool isPositive);
-=======
-    function beforeAccountingCurveFacet() external;
-
-    function accountingCurveFacet() external view returns (uint256);
->>>>>>> 4e084d0b
 
     /// @notice Performs up to 5 swaps in a single transaction.
     /// it is mandatory that coin with index zero in the pool should be available asset in the vault

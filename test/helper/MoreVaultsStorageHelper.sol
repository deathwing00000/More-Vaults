--- conflicted
+++ resolved
@@ -42,11 +42,8 @@
     uint256 constant IS_MULTICALL = 28;
     uint256 constant FACTORY = 28;
     uint256 constant CURVE_POOL_LENGTH = 29;
-<<<<<<< HEAD
-    uint256 constant IS_NECESSARY_TO_CHECK_LOCK = 30;
-=======
     uint256 constant DEPOSIT_WHITELIST = 30;
->>>>>>> 48755bf7
+    uint256 constant IS_NECESSARY_TO_CHECK_LOCK = 31;
 
     uint256 constant OWNER = 0;
     uint256 constant CURATOR = 1;
@@ -947,7 +944,19 @@
         return getStorageAddress(contractAddress, MINTER);
     }
 
-<<<<<<< HEAD
+    function setDepositWhitelist(
+        address contractAddress,
+        address depositor,
+        uint256 undelyingAssetCap
+    ) internal {
+        setMappingValue(
+            contractAddress,
+            DEPOSIT_WHITELIST,
+            bytes32(uint256(uint160(depositor))),
+            bytes32(undelyingAssetCap)
+        );
+    }
+
     function setIsNecessaryToCheckLock(
         address contractAddress,
         address token,
@@ -973,9 +982,5 @@
                     bytes32(uint256(uint160(token)))
                 )
             ) != 0;
-=======
-    function setDepositWhitelist(address contractAddress, address depositor, uint256 undelyingAssetCap) internal {
-        setMappingValue(contractAddress, DEPOSIT_WHITELIST, bytes32(uint256(uint160(depositor))), bytes32(undelyingAssetCap));
->>>>>>> 48755bf7
     }
 }
--- conflicted
+++ resolved
@@ -100,15 +100,11 @@
         // TODO: refactor staking addresses approach
         mapping(bytes32 => EnumerableSet.AddressSet) stakingAddresses;
         mapping(address => uint256) staked;
-<<<<<<< HEAD
+        address minter;
         bool isNativeDeposit;
-=======
-        address minter;
-        uint256 nativeBalanceForAccounting;
         address[] beforeAccountingFacets;
         mapping(address => address) stakingTokenToGauge;
         mapping(address => address) stakingTokenToMultiRewards;
->>>>>>> 4e084d0b
     }
 
     event DiamondCut(IDiamondCut.FacetCut[] _diamondCut);

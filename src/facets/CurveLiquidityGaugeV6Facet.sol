// SPDX-License-Identifier: BUSL-1.1
pragma solidity 0.8.28;

import {MoreVaultsLib} from "../libraries/MoreVaultsLib.sol";
import {IERC20} from "@openzeppelin/contracts/interfaces/IERC20.sol";
import {AccessControlLib} from "../libraries/AccessControlLib.sol";
import {BaseFacetInitializer} from "./BaseFacetInitializer.sol";
import {EnumerableSet} from "@openzeppelin/contracts/utils/structs/EnumerableSet.sol";
import {ILiquidityGaugeV6} from "../interfaces/Curve/ILiquidityGaugeV6.sol";
import {IMinter} from "../interfaces/Curve/IMinter.sol";
import {ICurveLiquidityGaugeV6Facet} from "../interfaces/facets/ICurveLiquidityGaugeV6Facet.sol";
import {SafeERC20} from "@openzeppelin/contracts/token/ERC20/utils/SafeERC20.sol";
<<<<<<< HEAD
import {Math} from "@openzeppelin/contracts/utils/math/Math.sol";
=======
import {IMinter} from "../interfaces/Curve/IMinter.sol";
>>>>>>> 4e084d0b

/**
 * @title CurveLiquidityGaugeV6Facet
 * @notice Facet for handling staking into LiquidityGaugeV6 smart contract
 * @dev Implements functionality to stake/withdraw of the lp tokens and claim of rewards
 */
contract CurveLiquidityGaugeV6Facet is
    ICurveLiquidityGaugeV6Facet,
    BaseFacetInitializer
{
    using SafeERC20 for IERC20;
    using EnumerableSet for EnumerableSet.AddressSet;

    bytes32 constant CURVE_LIQUIDITY_GAUGES_V6_ID =
        keccak256("CURVE_LIQUIDITY_GAUGES_V6_ID");

    function INITIALIZABLE_STORAGE_SLOT()
        internal
        pure
        override
        returns (bytes32)
    {
        return
            keccak256(
                "MoreVaults.storage.initializable.CurveLiquidityGaugeV6Facet"
            );
    }

    /**
     * @notice Returns the name of the facet
     * @return The facet name
     */
    function facetName() external pure returns (string memory) {
        return "CurveLiquidityGaugeV6Facet";
    }

    function initialize(bytes calldata data) external initializerFacet {
        MoreVaultsLib.MoreVaultsStorage storage ds = MoreVaultsLib
            .moreVaultsStorage();
        ds.supportedInterfaces[
            type(ICurveLiquidityGaugeV6Facet).interfaceId
        ] = true;
<<<<<<< HEAD
        address facetAddress = abi.decode(data, (address));
        ds.facetsForAccounting.push(facetAddress);
=======
        (address facetAddress, address minter) = abi.decode(
            data,
            (address, address)
        );
        ds.facetsForAccounting.push(facetAddress);
        ds.beforeAccountingFacets.push(facetAddress);
        ds.minter = minter;
    }

    function beforeAccountingCurveLiquidityGaugeV6Facet() external {
        MoreVaultsLib.MoreVaultsStorage storage ds = MoreVaultsLib
            .moreVaultsStorage();

        EnumerableSet.AddressSet storage gauges = ds.stakingAddresses[
            CURVE_LIQUIDITY_GAUGES_V6_ID
        ];

        IMinter minter = IMinter(ds.minter);
        address token = IMinter(minter).token();
        if (!ds.isAssetAvailable[token]) return;

        address[] memory gaugesArray = gauges.values();
        if (gaugesArray.length == 0) return;

        for (uint256 i = 0; i < gaugesArray.length; ) {
            address[8] memory gaugesArray8;
            uint256 batchSize;

            for (uint256 j = 0; j < 8 && i + j < gaugesArray.length; j++) {
                gaugesArray8[j] = gaugesArray[i + j];
                batchSize++;
            }

            if (batchSize > 0) {
                minter.mint_many(gaugesArray8);
            }

            i += batchSize;
        }
>>>>>>> 4e084d0b
    }

    function accountingCurveLiquidityGaugeV6Facet()
        external
        view
        returns (uint256 sum, bool isPositive)
    {
        MoreVaultsLib.MoreVaultsStorage storage ds = MoreVaultsLib
            .moreVaultsStorage();
        EnumerableSet.AddressSet storage gauges = ds.stakingAddresses[
            CURVE_LIQUIDITY_GAUGES_V6_ID
        ];

        for (uint256 i = 0; i < gauges.length(); ) {
            ILiquidityGaugeV6 gauge = ILiquidityGaugeV6(gauges.at(i));
            uint256 numberOfRewardTokens = gauge.reward_count();

            for (uint256 j = 0; j < numberOfRewardTokens; ) {
                address rewardToken = gauge.reward_tokens(j);
                if (!ds.isAssetAvailable[rewardToken]) {
                    ++j;
                    continue;
                }
                uint256 reward = gauge.claimable_reward(
                    address(this),
                    rewardToken
                );

                sum += MoreVaultsLib.convertToUnderlying(
                    rewardToken,
                    reward,
                    Math.Rounding.Floor
                );
                unchecked {
                    ++j;
                }
            }
            unchecked {
                ++i;
            }
        }
<<<<<<< HEAD
        isPositive = true;
=======
>>>>>>> 4e084d0b
    }

    /**
     * @inheritdoc ICurveLiquidityGaugeV6Facet
     */
    function depositCurveGaugeV6(address gauge, uint256 amount) external {
        AccessControlLib.validateDiamond(msg.sender);
        MoreVaultsLib.validateAddressWhitelisted(gauge);
        ILiquidityGaugeV6 _gauge = ILiquidityGaugeV6(gauge);

        IERC20 lpToken = IERC20(_gauge.lp_token());
        lpToken.forceApprove(gauge, amount);
        _gauge.deposit(amount, address(this), false);

        MoreVaultsLib.MoreVaultsStorage storage ds = MoreVaultsLib
            .moreVaultsStorage();
        ds.stakingAddresses[CURVE_LIQUIDITY_GAUGES_V6_ID].add(gauge);
        ds.stakingTokenToGauge[address(lpToken)] = gauge;
        ds.staked[address(lpToken)] += amount;
    }

    /**
     * @inheritdoc ICurveLiquidityGaugeV6Facet
     */
    function withdrawCurveGaugeV6(address gauge, uint256 amount) external {
        AccessControlLib.validateDiamond(msg.sender);
        MoreVaultsLib.validateAddressWhitelisted(gauge);
        ILiquidityGaugeV6(gauge).withdraw(amount, false);

        IERC20 lpToken = IERC20(ILiquidityGaugeV6(gauge).lp_token());
        MoreVaultsLib.MoreVaultsStorage storage ds = MoreVaultsLib
            .moreVaultsStorage();
        ds.staked[address(lpToken)] -= amount;
    }

    /**
     * @inheritdoc ICurveLiquidityGaugeV6Facet
     */
    function claimRewardsCurveGaugeV6(address gauge) external {
        AccessControlLib.validateDiamond(msg.sender);
        MoreVaultsLib.validateAddressWhitelisted(gauge);
        ILiquidityGaugeV6 _gauge = ILiquidityGaugeV6(gauge);

        _gauge.claim_rewards(address(this), address(this));

        if (IERC20(gauge).balanceOf(address(this)) == 0) {
            MoreVaultsLib.MoreVaultsStorage storage ds = MoreVaultsLib
                .moreVaultsStorage();
            ds.stakingAddresses[CURVE_LIQUIDITY_GAUGES_V6_ID].remove(gauge);
        }
    }

    /**
     * @inheritdoc ICurveLiquidityGaugeV6Facet
     */
    function mintCRV(address minterContract, address gauge) external {
        AccessControlLib.validateDiamond(msg.sender);
        MoreVaultsLib.validateAddressWhitelisted(minterContract);
        IMinter minter = IMinter(minterContract);
        MoreVaultsLib.validateAssetAvailable(minter.token());
        minter.mint(gauge);
    }
}<|MERGE_RESOLUTION|>--- conflicted
+++ resolved
@@ -10,11 +10,8 @@
 import {IMinter} from "../interfaces/Curve/IMinter.sol";
 import {ICurveLiquidityGaugeV6Facet} from "../interfaces/facets/ICurveLiquidityGaugeV6Facet.sol";
 import {SafeERC20} from "@openzeppelin/contracts/token/ERC20/utils/SafeERC20.sol";
-<<<<<<< HEAD
 import {Math} from "@openzeppelin/contracts/utils/math/Math.sol";
-=======
 import {IMinter} from "../interfaces/Curve/IMinter.sol";
->>>>>>> 4e084d0b
 
 /**
  * @title CurveLiquidityGaugeV6Facet
@@ -57,10 +54,6 @@
         ds.supportedInterfaces[
             type(ICurveLiquidityGaugeV6Facet).interfaceId
         ] = true;
-<<<<<<< HEAD
-        address facetAddress = abi.decode(data, (address));
-        ds.facetsForAccounting.push(facetAddress);
-=======
         (address facetAddress, address minter) = abi.decode(
             data,
             (address, address)
@@ -100,7 +93,6 @@
 
             i += batchSize;
         }
->>>>>>> 4e084d0b
     }
 
     function accountingCurveLiquidityGaugeV6Facet()
@@ -142,10 +134,7 @@
                 ++i;
             }
         }
-<<<<<<< HEAD
         isPositive = true;
-=======
->>>>>>> 4e084d0b
     }
 
     /**
